[build-system]
requires = ["maturin>=1.0,<2.0"]
build-backend = "maturin"

[project]
name = "perpetual"
<<<<<<< HEAD
version = "0.9.5"
=======
version = "0.10.0"
>>>>>>> 0ccd7939
description = "A self-generalizing gradient boosting machine that doesn't need hyperparameter optimization"
keywords = [
  "rust",
  "perpetual",
  "machine learning",
  "tree model",
  "decision tree",
  "gradient boosted decision tree",
  "gradient boosting machine"
]
authors = [{ name = "Mutlu Simsek" }]
dependencies = ["numpy", "typing-extensions"]
requires-python = ">=3.9"
classifiers = [
  "Programming Language :: Rust",
  "Programming Language :: Python :: 3",
  "Programming Language :: Python :: 3.9",
  "Programming Language :: Python :: 3.10",
  "Programming Language :: Python :: 3.11",
  "Programming Language :: Python :: 3.12",
  "Programming Language :: Python :: 3.13",
]

[project.optional-dependencies]
dev = ["black", "pandas", "polars", "pyarrow", "maturin", "pytest", "seaborn", "scikit-learn", "mkdocs-material", "mkdocstrings[python]", "mkdocs-autorefs", "ruff"]

[tool.maturin]
sdist-include = ["LICENSE", "README.md"]
python-source = "python"
module-name = "perpetual.perpetual"

[tool.ruff]
# Never enforce `E501` (line length violations).
ignore = ["E501"]

[tool.isort]
profile = "black"<|MERGE_RESOLUTION|>--- conflicted
+++ resolved
@@ -4,11 +4,7 @@
 
 [project]
 name = "perpetual"
-<<<<<<< HEAD
-version = "0.9.5"
-=======
 version = "0.10.0"
->>>>>>> 0ccd7939
 description = "A self-generalizing gradient boosting machine that doesn't need hyperparameter optimization"
 keywords = [
   "rust",
