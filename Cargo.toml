[package]
name = "perpetual"
<<<<<<< HEAD
version = "0.9.5"
=======
version = "0.10.1-dev.0"
>>>>>>> 0ccd7939
edition = "2021"
authors = ["Mutlu Simsek <msimsek@perpetual-ml.com>"]
homepage = "https://perpetual-ml.com"
description = "A self-generalizing gradient boosting machine that doesn't need hyperparameter optimization"
license-file = "LICENSE"
readme = "README.md"
repository = "https://github.com/perpetual-ml/perpetual"

keywords = ["machine-learning", "perpetual", "ai", "ml"]
categories = ["algorithms", "mathematics", "science"]

# See more keys and their definitions at https://doc.rust-lang.org/cargo/reference/manifest.html
[profile.release]
lto = 'fat'
codegen-units = 1
#debug = true      # due to flamegraph
#strip = false     # due to flamegraph

[dependencies]
rayon = "1.11.0"
thiserror = "2.0.16"
serde_json = { version = "1.0.145", features = ["float_roundtrip"] }
serde = { version = "1.0.227", features = ["derive"] }
approx = "0.5.1"
<<<<<<< HEAD
log = "0.4.27"
rand = "0.9.1"
sysinfo = "0.35.2"

[dev-dependencies]
criterion = "0.6.0"
polars = "0.41"
reqwest = { version = "0.12.20", features = ["blocking"] }
csv = "1.3.1"
chrono = "0.4.41"

[[bench]]
name = "perpetual_benchmarks"
harness = false
=======
log = "0.4.28"
rand = "0.9.2"
sysinfo = "0.37.0"

[dev-dependencies]
criterion = "0.7.0"
polars = "0.41"
reqwest = { version = "0.12.23", features = ["blocking"] }
csv = "1.3.1"
chrono = "0.4.42"
>>>>>>> 0ccd7939
<|MERGE_RESOLUTION|>--- conflicted
+++ resolved
@@ -1,10 +1,6 @@
 [package]
 name = "perpetual"
-<<<<<<< HEAD
-version = "0.9.5"
-=======
 version = "0.10.1-dev.0"
->>>>>>> 0ccd7939
 edition = "2021"
 authors = ["Mutlu Simsek <msimsek@perpetual-ml.com>"]
 homepage = "https://perpetual-ml.com"
@@ -29,22 +25,6 @@
 serde_json = { version = "1.0.145", features = ["float_roundtrip"] }
 serde = { version = "1.0.227", features = ["derive"] }
 approx = "0.5.1"
-<<<<<<< HEAD
-log = "0.4.27"
-rand = "0.9.1"
-sysinfo = "0.35.2"
-
-[dev-dependencies]
-criterion = "0.6.0"
-polars = "0.41"
-reqwest = { version = "0.12.20", features = ["blocking"] }
-csv = "1.3.1"
-chrono = "0.4.41"
-
-[[bench]]
-name = "perpetual_benchmarks"
-harness = false
-=======
 log = "0.4.28"
 rand = "0.9.2"
 sysinfo = "0.37.0"
@@ -54,5 +34,4 @@
 polars = "0.41"
 reqwest = { version = "0.12.23", features = ["blocking"] }
 csv = "1.3.1"
-chrono = "0.4.42"
->>>>>>> 0ccd7939
+chrono = "0.4.42"