--- conflicted
+++ resolved
@@ -1,6 +1,3 @@
-<<<<<<< HEAD
-use crate::booster::booster::ImportanceMethod;
-=======
 //! MultiOutputBooster
 //!
 //!
@@ -9,7 +6,6 @@
 
 use crate::booster::config::MissingNodeTreatment;
 use crate::booster::config::*;
->>>>>>> 0ccd7939
 use crate::constraints::ConstraintMap;
 use crate::errors::PerpetualError;
 use crate::objective_functions::objective::Objective;
@@ -183,81 +179,6 @@
         &self.boosters
     }
 
-<<<<<<< HEAD
-    /// Given a value, return the partial dependence value of that value for that
-    /// feature in the model.
-    ///
-    /// * `feature` - The index of the feature.
-    /// * `value` - The value for which to calculate the partial dependence.
-    pub fn value_partial_dependence(&self, feature: usize, value: f64) -> f64 {
-        self.boosters
-            .iter()
-            .map(|b| b.value_partial_dependence(feature, value))
-            .sum::<f64>()
-            / self.n_boosters as f64
-    }
-
-    /// Calculate feature importance measure for the features
-    /// in the model.
-    /// - `method`: variable importance method to use.
-    /// - `normalize`: whether to normalize the importance values with the sum.
-    pub fn calculate_feature_importance(&self, method: ImportanceMethod, normalize: bool) -> HashMap<usize, f32> {
-        let cumulative_importance = self.boosters.iter().fold(HashMap::new(), |mut acc, booster| {
-            let importance = booster.calculate_feature_importance(method.clone(), normalize);
-            for (feature, value) in importance {
-                *acc.entry(feature).or_insert(0.0) += value;
-            }
-            acc
-        });
-        cumulative_importance
-            .into_iter()
-            .map(|(k, v)| (k, v / self.n_boosters as f32))
-            .collect()
-    }
-
-    /// Save a booster as a json object to a file.
-    ///
-    /// * `path` - Path to save booster.
-    pub fn save_booster(&self, path: &str) -> Result<(), PerpetualError> {
-        let model = self.json_dump()?;
-        match fs::write(path, model) {
-            Err(e) => Err(PerpetualError::UnableToWrite(e.to_string())),
-            Ok(_) => Ok(()),
-        }
-    }
-
-    /// Dump a booster as a json object
-    pub fn json_dump(&self) -> Result<String, PerpetualError> {
-        match serde_json::to_string(self) {
-            Ok(s) => Ok(s),
-            Err(e) => Err(PerpetualError::UnableToWrite(e.to_string())),
-        }
-    }
-
-    /// Load a multi-output booster from Json string
-    ///
-    /// * `json_str` - String object, which can be serialized to json.
-    pub fn from_json(json_str: &str) -> Result<Self, PerpetualError> {
-        let model = serde_json::from_str::<MultiOutputBooster>(json_str);
-        match model {
-            Ok(m) => Ok(m),
-            Err(e) => Err(PerpetualError::UnableToRead(e.to_string())),
-        }
-    }
-
-    /// Load a booster from a path to a json booster object.
-    ///
-    /// * `path` - Path to load booster from.
-    pub fn load_booster(path: &str) -> Result<Self, PerpetualError> {
-        let json_str = match fs::read_to_string(path) {
-            Ok(s) => Ok(s),
-            Err(e) => Err(PerpetualError::UnableToRead(e.to_string())),
-        }?;
-        Self::from_json(&json_str)
-    }
-
-=======
->>>>>>> 0ccd7939
     // Set methods for paramters
 
     /// Set n_boosters on the booster. This will also initialize the boosters by cloning the first one.
